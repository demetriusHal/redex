#!/usr/bin/env python3

# Copyright (c) 2016-present, Facebook, Inc.
# All rights reserved.
#
# This source code is licensed under the BSD-style license found in the
# LICENSE file in the root directory of this source tree. An additional grant
# of patent rights can be found in the PATENTS file in the same directory.

from __future__ import absolute_import
from __future__ import division
from __future__ import print_function
from __future__ import unicode_literals

import argparse
import distutils.version
import errno
import glob
import json
import os
import re
import shutil
import struct
import subprocess
import sys
import tempfile
import time
import timeit
import zipfile

from os.path import abspath, basename, dirname, isdir, isfile, join

import pyredex.logger as logger
import pyredex.unpacker as unpacker
from pyredex.utils import abs_glob, make_temp_dir, remove_temp_dirs, sign_apk
from pyredex.logger import log


def patch_zip_file():
    # See http://bugs.python.org/issue14315
    old_decode_extra = zipfile.ZipInfo._decodeExtra

    def decodeExtra(self):
        try:
            old_decode_extra(self)
        except struct.error:
            pass
    zipfile.ZipInfo._decodeExtra = decodeExtra


timer = timeit.default_timer

per_file_compression = {}

def find_android_build_tools():
    VERSION_REGEXP = '\d+\.\d+(\.\d+)$'
    android_home = os.environ['ANDROID_SDK']
    build_tools = join(android_home, 'build-tools')
    version = max(
        (d for d in os.listdir(build_tools) if re.match(VERSION_REGEXP, d)),
        key=distutils.version.StrictVersion
    )
    return join(build_tools, version)


def pgize(name):
    return name.strip()[1:][:-1].replace("/", ".")


def write_debugger_commands(args):
    """
    Write out a shell script that allows us to rerun redex-all under gdb.
    """
    fd, gdb_script_name = tempfile.mkstemp(suffix='.sh', prefix='redex-gdb-')
    with os.fdopen(fd, 'w') as f:
        f.write('gdb --args ')
        f.write(' '.join(args))
        os.fchmod(fd, 0o775)

    fd, lldb_script_name = tempfile.mkstemp(suffix='.sh', prefix='redex-lldb-')
    with os.fdopen(fd, 'w') as f:
        f.write('lldb -- ')
        f.write(' '.join(args))
        os.fchmod(fd, 0o775)

    return {
        'gdb_script_name': gdb_script_name,
        'lldb_script_name': lldb_script_name,
    }


def add_extra_environment_args(env):
    # If we're running with ASAN, we'll want these flags, if we're not, they do
    # nothing
    if 'ASAN_OPTIONS' not in env:  # don't overwrite user specified options
        # We ignore leaks because they are high volume and low danger (for a
        # short running program like redex).
        # We don't detect container overflow because it finds bugs in our
        # libraries (namely jsoncpp and boost).
        env['ASAN_OPTIONS'] = 'detect_leaks=0:detect_container_overflow=0'

def run_pass(
        executable_path,
        script_args,
        config_path,
        config_json,
        apk_dir,
        dex_dir,
        dexfiles,
        debugger,
        ):

    if executable_path is None:
        try:
            executable_path = subprocess.check_output(['which', 'redex-all']
                                                     ).rstrip().decode('ascii')
        except subprocess.CalledProcessError:
            pass
    if executable_path is None:
        # __file__ can be /path/fb-redex.pex/redex.pyc
        dir_name = dirname(abspath(__file__))
        while not isdir(dir_name):
            dir_name = dirname(dir_name)
        executable_path = join(dir_name, 'redex-all')
    if not isfile(executable_path) or not os.access(executable_path, os.X_OK):
        sys.exit('redex-all is not found or is not executable: ' + executable_path)
    log('Running redex binary at ' + executable_path)

    args = [executable_path] + [
        '--apkdir', apk_dir,
        '--outdir', dex_dir]
    if config_path:
        args += ['--config', config_path]

    if script_args.verify_none_mode or config_json.get("verify_none_mode"):
        args += ['--verify-none-mode']

    if script_args.warn:
        args += ['--warn', script_args.warn]
    args += ['--proguard-config=' + x for x in script_args.proguard_configs]
    if script_args.proguard_map:
        args += ['-Sproguard_map=' + script_args.proguard_map]
    if script_args.cutoff:
        args += ['--cutoff', script_args.cutoff]

    args += ['--jarpath=' + x for x in script_args.jarpaths]
    if script_args.printseeds:
        args += ['--printseeds=' + script_args.printseeds]
    args += ['-S' + x for x in script_args.passthru]
    args += ['-J' + x for x in script_args.passthru_json]

    args += dexfiles

    if debugger == 'lldb':
        args = ['lldb', '--'] + args
    elif debugger == 'gdb':
        args = ['gdb', '--args'] + args

    start = timer()

    if script_args.debug:
        print(' '.join(args))
        sys.exit()

    env = logger.setup_trace_for_child(os.environ)
    logger.flush()

    add_extra_environment_args(env)

    # Our CI system occasionally fails because it is trying to write the
    # redex-all binary when this tries to run.  This shouldn't happen, and
    # might be caused by a JVM bug.  Anyways, let's retry and hope it stops.
    for i in range(5):
        try:
            subprocess.check_call(args, env=env)
        except OSError as err:
            if err.errno == errno.ETXTBSY:
                if i < 4:
                    time.sleep(5)
                    continue
            raise err
        except subprocess.CalledProcessError as err:
            script_filenames = write_debugger_commands(args)
            raise RuntimeError(
                ('redex-all crashed with exit code %s! ' % err.returncode) +
                ('You can re-run it '
                 'under gdb by running %(gdb_script_name)s or under lldb '
                 'by running %(lldb_script_name)s') % script_filenames)
        break
    log('Dex processing finished in {:.2f} seconds'.format(timer() - start))


def extract_dex_number(dexfilename):
    m = re.search('(classes|.*-)(\d+)', basename(dexfilename))
    if m is None:
        raise Exception('Bad secondary dex name: ' + dexfilename)
    return int(m.group(2))


def dex_glob(directory):
    """
    Return the dexes in a given directory, with the primary dex first.
    """
    primary = join(directory, 'classes.dex')
    if not isfile(primary):
        raise Exception('No primary dex found')

    secondaries = [d for d in glob.glob(join(directory, '*.dex'))
                   if not d.endswith('classes.dex')]
    secondaries.sort(key=extract_dex_number)

    return [primary] + secondaries


def move_dexen_to_directories(root, dexpaths):
    """
    Move each dex file to its own directory within root and return a list of the
    new paths. Redex will operate on each dex and put the modified dex into the
    same directory.
    """
    res = []
    for idx, dexpath in enumerate(dexpaths):
        dexname = basename(dexpath)
        dirpath = join(root, 'dex' + str(idx))
        os.mkdir(dirpath)
        shutil.move(dexpath, dirpath)
        res.append(join(dirpath, dexname))

    return res


def unzip_apk(apk, destination_directory):
    with zipfile.ZipFile(apk) as z:
        for info in z.infolist():
            per_file_compression[info.filename] = info.compress_type
        z.extractall(destination_directory)


def zipalign(unaligned_apk_path, output_apk_path, ignore_zipalign, page_align):
    # Align zip and optionally perform good compression.
    try:
        zipalign = [join(find_android_build_tools(), 'zipalign')]
    except Exception:
        # We couldn't find zipalign via ANDROID_SDK.  Try PATH.
        zipalign = ['zipalign']
    args = ['4', unaligned_apk_path, output_apk_path]
    if page_align:
        args = ['-p'] + args
    try:
        subprocess.check_call(zipalign + args)
    except subprocess.CalledProcessError:
        print("Couldn't find zipalign. See README.md to resolve this.")
        if not ignore_zipalign:
            raise Exception('No zipalign executable found')
        shutil.copy(unaligned_apk_path, output_apk_path)
    os.remove(unaligned_apk_path)


def create_output_apk(extracted_apk_dir, output_apk_path, sign, keystore,
        key_alias, key_password, ignore_zipalign, page_align):

    # Remove old signature files
    for f in abs_glob(extracted_apk_dir, 'META-INF/*'):
        cert_path = join(extracted_apk_dir, f)
        if isfile(cert_path):
            os.remove(cert_path)

    directory = make_temp_dir('.redex_unaligned', False)
    unaligned_apk_path = join(directory, 'redex-unaligned.apk')

    if isfile(unaligned_apk_path):
        os.remove(unaligned_apk_path)

    # Create new zip file
    with zipfile.ZipFile(unaligned_apk_path, 'w') as unaligned_apk:
        for dirpath, _dirnames, filenames in os.walk(extracted_apk_dir):
            for filename in filenames:
                filepath = join(dirpath, filename)
                archivepath = filepath[len(extracted_apk_dir) + 1:]
                try:
                    compress = per_file_compression[archivepath]
                except KeyError:
                    compress = zipfile.ZIP_DEFLATED
                unaligned_apk.write(filepath, archivepath,
                        compress_type=compress)

    # Add new signature
    if sign:
        sign_apk(keystore, key_password, key_alias, unaligned_apk_path)

    if isfile(output_apk_path):
        os.remove(output_apk_path)

    zipalign(unaligned_apk_path, output_apk_path, ignore_zipalign, page_align)


def merge_proguard_maps(
        redex_rename_map_path,
        input_apk_path,
        apk_output_path,
        dex_dir,
        pg_file):
    log('running merge proguard step')
    redex_rename_map_path = join(dex_dir, redex_rename_map_path)
    log('redex map is at ' + str(redex_rename_map_path))
    log('pg map is at ' + str(pg_file))
    assert os.path.isfile(redex_rename_map_path)
    redex_pg_file = "redex-class-rename-map.txt"
    output_dir = os.path.dirname(apk_output_path)
    output_file = join(output_dir, redex_pg_file)
    # If -dontobfuscate is set, proguard won't produce a mapping file, but
    # buck will create an empty mapping.txt. Check for this case.
    if pg_file and os.path.getsize(pg_file) > 0:
        update_proguard_mapping_file(
                pg_file,
                redex_rename_map_path,
                output_file)
        log('merging proguard map with redex class rename map')
        log('pg mapping file input is ' + str(pg_file))
        log('wrote redex pg format mapping file to ' + str(output_file))
    else:
        log('no proguard map file found')
        shutil.move(redex_rename_map_path, output_file)


def update_proguard_mapping_file(pg_map, redex_map, output_file):
    with open(pg_map, 'r') as pg_map,\
            open(redex_map, 'r') as redex_map,\
            open(output_file, 'w') as output:
        cls_regex = re.compile(r'^(.*) -> (.*):')
        redex_dict = {}
        for line in redex_map:
            match_obj = cls_regex.match(line)
            if match_obj:
                unmangled = match_obj.group(1)
                mangled = match_obj.group(2)
                redex_dict[unmangled] = mangled
        for line in pg_map:
            match_obj = cls_regex.match(line)
            if match_obj:
                unmangled = match_obj.group(1)
                mangled = match_obj.group(2)
                new_mapping = line.rstrip()
                if unmangled in redex_dict:
                    out_mangled = redex_dict.pop(unmangled)
                    new_mapping = unmangled + ' -> ' + out_mangled + ':'
                    print(new_mapping, file=output)
                else:
                    print(line.rstrip(), file=output)
            else:
                print(line.rstrip(), file=output)
        for unmangled, mangled in redex_dict.items():
            print('%s -> %s:' % (unmangled, mangled), file=output)


def overwrite_proguard_maps(
        redex_rename_map_path,
        apk_output_path,
        dex_dir,
        pg_file):
    log('running overwrite proguard step')
    redex_rename_map_path = join(dex_dir, redex_rename_map_path)
    log('redex map is at ' + str(redex_rename_map_path))
    log('pg map is at ' + str(pg_file))
    assert os.path.isfile(redex_rename_map_path)
    redex_pg_file = "redex-class-rename-map.txt"
    output_dir = os.path.dirname(apk_output_path)
    output_file = join(output_dir, redex_pg_file)
    log('wrote redex pg format mapping file to ' + str(output_file))
    shutil.move(redex_rename_map_path, output_file)


def copy_file_to_out_dir(tmp, apk_output_path, name, human_name, out_name):
    output_dir = os.path.dirname(apk_output_path)
    output_path = os.path.join(output_dir, out_name)
    tmp_path = tmp + '/' + name
    if os.path.isfile(tmp_path):
        subprocess.check_call(['cp', tmp_path, output_path])
        log('Copying ' + human_name + ' map to output dir')
    else:
        log('Skipping ' + human_name + ' copy, since no file found to copy')


def validate_args(args):
    if args.sign:
        for arg_name in ['keystore', 'keyalias', 'keypass']:
            if getattr(args, arg_name) is None:
                raise argparse.ArgumentTypeError(
                    'Could not find a suitable default for --{} and no value '
                    'was provided.  This argument is required when --sign '
                    'is used'.format(arg_name),
                )


def arg_parser(
        binary=None,
        config=None,
        keystore=None,
        keyalias=None,
        keypass=None,
        ):
    description = """
Given an APK, produce a better APK!

"""
    parser = argparse.ArgumentParser(
            formatter_class=argparse.RawDescriptionHelpFormatter,
            description=description)

    parser.add_argument('input_apk', help='Input APK file')
    parser.add_argument('-o', '--out', nargs='?', default='redex-out.apk',
            help='Output APK file name (defaults to redex-out.apk)')
    parser.add_argument('-j', '--jarpath', dest='jarpaths', action='append', default=[],
            help='Path to dependent library jar file')

    parser.add_argument('--redex-binary', nargs='?', default=binary,
            help='Path to redex binary')

    parser.add_argument('-c', '--config', default=config,
            help='Configuration file')

    parser.add_argument('--sign', action='store_true',
            help='Sign the apk after optimizing it')
    parser.add_argument('-s', '--keystore', nargs='?', default=keystore)
    parser.add_argument('-a', '--keyalias', nargs='?', default=keyalias)
    parser.add_argument('-p', '--keypass', nargs='?', default=keypass)

    parser.add_argument('-u', '--unpack-only', action='store_true',
            help='Unpack the apk and print the unpacked directories, don\'t '
                    'run any redex passes or repack the apk')

    parser.add_argument('--unpack-dest', nargs=1,
            help='Specify the base name of the destination directories; works with -u')

    parser.add_argument('-w', '--warn', nargs='?',
            help='Control verbosity of warnings')

    parser.add_argument('-d', '--debug', action='store_true',
            help='Unpack the apk and print the redex command line to run')

    parser.add_argument('--dev', action='store_true',
            help='Optimize for development speed')

    parser.add_argument('-m', '--proguard-map', nargs='?',
            help='Path to proguard mapping.txt for deobfuscating names')

    parser.add_argument('-q', '--printseeds', nargs='?',
            help='File to print seeds to')

    parser.add_argument('-P', '--proguard-config', dest='proguard_configs',
            action='append', default=[], help='Path to proguard config')

    parser.add_argument('-k', '--keep', nargs='?',
            help='[deprecated] Path to file containing classes to keep')

    parser.add_argument('-S', dest='passthru', action='append', default=[],
            help='Arguments passed through to redex')
    parser.add_argument('-J', dest='passthru_json', action='append', default=[],
            help='JSON-formatted arguments passed through to redex')

<<<<<<< HEAD
    parser.add_argument('-C', '--cutoff', nargs='?',
            help='Maximum number of methods to remove.')
=======
    parser.add_argument('--lldb', action='store_true', help='Run redex binary in lldb')
    parser.add_argument('--gdb', action='store_true', help='Run redex binary in gdb')
    parser.add_argument('--ignore-zipalign', action='store_true', help='Ignore if zipalign is not found')
    parser.add_argument('--verify-none-mode', action='store_true', help='Enable verify-none mode on redex')
    parser.add_argument('--page-align-libs', action='store_true',
           help='Preserve 4k page alignment for uncompressed libs')
>>>>>>> 69af867f

    return parser

def remove_comments_from_line(l):
    (found_backslash, in_quote) = (False, False)
    for idx, c in enumerate(l):
        if c == "\\" and not found_backslash:
            found_backslash = True
        elif c == "\"" and not found_backslash:
            found_backslash = False
            in_quote = not in_quote
        elif c == "#" and not in_quote:
            return l[:idx]
        else:
            found_backslash = False
    return l

def remove_comments(lines):
    return "".join([remove_comments_from_line(l) + "\n" for l in lines])

def run_redex(args):
    debug_mode = args.unpack_only or args.debug

    extracted_apk_dir = None
    dex_dir = None
    if args.unpack_only and args.unpack_dest:
        if args.unpack_dest[0] == '.':
            # Use APK's name
            unpack_dir_basename = os.path.splitext(args.input_apk)[0]
        else:
            unpack_dir_basename = args.unpack_dest[0]
        extracted_apk_dir = unpack_dir_basename + '.redex_extracted_apk'
        dex_dir = unpack_dir_basename + '.redex_dexen'
        try:
            os.makedirs(extracted_apk_dir)
            os.makedirs(dex_dir)
            extracted_apk_dir = os.path.abspath(extracted_apk_dir)
            dex_dir = os.path.abspath(dex_dir)
        except OSError as e:
            if e.errno == errno.EEXIST:
                print('Error: destination directory already exists!')
                print('APK: ' + extracted_apk_dir)
                print('DEX: ' + dex_dir)
                sys.exit(1)
            raise e

    config = args.config
    binary = args.redex_binary
    log('Using config ' + (config if config is not None else '(default)'))
    log('Using binary ' + (binary if binary is not None else '(default)'))

    if config is None:
        config_dict = {}
        passes_list = []
    else:
        with open(config) as config_file:
            try:
                lines = config_file.readlines()
                config_dict = json.loads(remove_comments(lines))
            except ValueError:
                raise ValueError("Invalid JSON in ReDex config file: %s" %
                                 config_file.name)
            passes_list = config_dict['redex']['passes']

    unpack_start_time = timer()
    if not extracted_apk_dir:
        extracted_apk_dir = make_temp_dir('.redex_extracted_apk', debug_mode)

    log('Extracting apk...')
    unzip_apk(args.input_apk, extracted_apk_dir)

    dex_mode = unpacker.detect_secondary_dex_mode(extracted_apk_dir)
    log('Detected dex mode ' + str(type(dex_mode).__name__))
    if not dex_dir:
        dex_dir = make_temp_dir('.redex_dexen', debug_mode)

    log('Unpacking dex files')
    dex_mode.unpackage(extracted_apk_dir, dex_dir)

    log('Detecting Application Modules')
    application_modules = unpacker.ApplicationModule.detect(extracted_apk_dir)
    store_files = []
    store_metadata_dir = make_temp_dir('.application_module_metadata', debug_mode)
    for module in application_modules:
        canary_prefix = module.get_canary_prefix()
        log('found module: ' + module.get_name() + ' ' + (canary_prefix if canary_prefix is not None else '(no canary prefix)'))
        store_path = os.path.join(dex_dir, module.get_name())
        os.mkdir(store_path)
        module.unpackage(extracted_apk_dir, store_path)
        store_metadata = os.path.join(store_metadata_dir, module.get_name() + '.json')
        module.write_redex_metadata(store_path, store_metadata)
        store_files.append(store_metadata)

    # Some of the native libraries can be concatenated together into one
    # xz-compressed file. We need to decompress that file so that we can scan
    # through it looking for classnames.
    xz_compressed_libs = join(extracted_apk_dir, 'assets/lib/libs.xzs')
    temporary_lib_file = join(extracted_apk_dir, 'lib/concated_native_libs.so')
    if os.path.exists(xz_compressed_libs):
        cmd = 'xz -d --stdout {} > {}'.format(xz_compressed_libs, temporary_lib_file)
        subprocess.check_call(cmd, shell=True)

    if args.unpack_only:
        print('APK: ' + extracted_apk_dir)
        print('DEX: ' + dex_dir)
        sys.exit()

    # Move each dex to a separate temporary directory to be operated by
    # redex.
    dexen = move_dexen_to_directories(dex_dir, dex_glob(dex_dir))
    for store in store_files:
        dexen.append(store)
    log('Unpacking APK finished in {:.2f} seconds'.format(
            timer() - unpack_start_time))

    for key_value_str in args.passthru_json:
        key_value = key_value_str.split('=', 1)
        if len(key_value) != 2:
            log("Json Pass through %s is not valid. Split len: %s" % (key_value_str, len(key_value)))
            continue
        key = key_value[0]
        value = key_value[1]
        log("Got Override %s = %s from %s. Previous %s" % (key, value, key_value_str, config_dict[key]))
        config_dict[key] = value

    log('Running redex-all on {} dex files '.format(len(dexen)))
    if args.lldb:
        debugger = 'lldb'
    elif args.gdb:
        debugger = 'gdb'
    else:
        debugger = None

    run_pass(binary,
             args,
             config,
             config_dict,
             extracted_apk_dir,
             dex_dir,
             dexen,
             debugger)

    # This file was just here so we could scan it for classnames, but we don't
    # want to pack it back up into the apk
    if os.path.exists(temporary_lib_file):
        os.remove(temporary_lib_file)

    repack_start_time = timer()

    log('Repacking dex files')
    have_locators = config_dict.get("emit_locator_strings")
    log("Emit Locator Strings: %s" % have_locators)

    dex_mode.repackage(
        extracted_apk_dir, dex_dir, have_locators, fast_repackage=args.dev
    )

    locator_store_id = 1
    for module in application_modules:
        log('repacking module: ' + module.get_name() + ' with id ' + str(locator_store_id))
        module.repackage(
            extracted_apk_dir, dex_dir, have_locators, locator_store_id,
            fast_repackage=args.dev
        )
        locator_store_id = locator_store_id + 1

    log('Creating output apk')
    create_output_apk(extracted_apk_dir, args.out, args.sign, args.keystore,
            args.keyalias, args.keypass, args.ignore_zipalign, args.page_align_libs)
    log('Creating output APK finished in {:.2f} seconds'.format(
            timer() - repack_start_time))
    copy_file_to_out_dir(dex_dir, args.out, 'redex-line-number-map', 'line number map', 'redex-line-number-map')
    copy_file_to_out_dir(dex_dir, args.out, 'redex-line-number-map-v2', 'line number map v2', 'redex-line-number-map-v2')
    copy_file_to_out_dir(dex_dir, args.out, 'stats.txt', 'stats', 'redex-stats.txt')
    copy_file_to_out_dir(dex_dir, args.out, 'filename_mappings.txt', 'src strings map', 'redex-src-strings-map.txt')
    copy_file_to_out_dir(dex_dir, args.out, 'outliner-artifacts.bin', 'outliner artifacts', 'redex-outliner-artifacts.bin')
    copy_file_to_out_dir(dex_dir, args.out, 'method_mapping.txt', 'method id map', 'redex-method-id-map.txt')
    copy_file_to_out_dir(dex_dir, args.out, 'class_mapping.txt', 'class id map', 'redex-class-id-map.txt')
    copy_file_to_out_dir(dex_dir, args.out, 'bytecode_offset_map.txt', 'bytecode offset map', 'redex-bytecode-offset-map.txt')
    copy_file_to_out_dir(dex_dir, args.out, 'coldstart_fields_in_R_classes.txt', 'resources accessed during coldstart', 'redex-tracked-coldstart-resources.txt')
    copy_file_to_out_dir(dex_dir, args.out, 'class_dependencies.txt', 'stats', 'redex-class-dependencies.txt')
    copy_file_to_out_dir(dex_dir, args.out, 'resid-optres-mapping.json', 'resid map after optres pass', 'redex-resid-optres-mapping.json')
    copy_file_to_out_dir(dex_dir, args.out, 'resid-dedup-mapping.json', 'resid map after dedup pass', 'redex-resid-dedup-mapping.json')
    copy_file_to_out_dir(dex_dir, args.out, 'resid-splitres-mapping.json', 'resid map after split pass', 'redex-resid-splitres-mapping.json')
    copy_file_to_out_dir(dex_dir, args.out, 'type-erasure-mappings.txt', 'class map after type erasure pass', 'redex-type-erasure-mappings.txt')

    if config_dict.get('proguard_map_output', '') != '':
        # if our map output strategy is overwrite, we don't merge at all
        # if you enable ObfuscatePass, this needs to be overwrite
        if config_dict.get('proguard_map_output_strategy', 'merge') == 'overwrite':
            overwrite_proguard_maps(
                config_dict['proguard_map_output'],
                args.out,
                dex_dir,
                args.proguard_map)
        else:
            merge_proguard_maps(
                config_dict['proguard_map_output'],
                args.input_apk,
                args.out,
                dex_dir,
                args.proguard_map)
    else:
        assert 'RenameClassesPass' not in passes_list and\
                'RenameClassesPassV2' not in passes_list

    remove_temp_dirs()


if __name__ == '__main__':
    patch_zip_file()
    keys = {}
    try:
        keystore = join(os.environ['HOME'], '.android', 'debug.keystore')
        if isfile(keystore):
            keys['keystore'] = keystore
            keys['keyalias'] = 'androiddebugkey'
            keys['keypass'] = 'android'
    except Exception:
        pass
    args = arg_parser(**keys).parse_args()
    validate_args(args)
    run_redex(args)<|MERGE_RESOLUTION|>--- conflicted
+++ resolved
@@ -458,17 +458,13 @@
     parser.add_argument('-J', dest='passthru_json', action='append', default=[],
             help='JSON-formatted arguments passed through to redex')
 
-<<<<<<< HEAD
-    parser.add_argument('-C', '--cutoff', nargs='?',
-            help='Maximum number of methods to remove.')
-=======
+    parser.add_argument('-C', '--cutoff', nargs='?', help='Maximum number of methods to remove.')
     parser.add_argument('--lldb', action='store_true', help='Run redex binary in lldb')
     parser.add_argument('--gdb', action='store_true', help='Run redex binary in gdb')
     parser.add_argument('--ignore-zipalign', action='store_true', help='Ignore if zipalign is not found')
     parser.add_argument('--verify-none-mode', action='store_true', help='Enable verify-none mode on redex')
     parser.add_argument('--page-align-libs', action='store_true',
            help='Preserve 4k page alignment for uncompressed libs')
->>>>>>> 69af867f
 
     return parser
 
