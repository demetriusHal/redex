{
  "redex" : {
    "passes" : [
      "ReBindRefsPass",
      "BridgePass",
      "SynthPass",
      "FinalInlinePass",
      "DelSuperPass",
      "SimpleInlinePass",
      "PeepholePass",
      "ConstantPropagationPass",
      "LocalDcePass",
      "RemoveUnreachablePass",
      "RemoveGotosPass",
      "DedupBlocksPass",
      "SingleImplPass",
      "ReorderInterfacesPass",
      "RemoveEmptyClassesPass",
      "ShortenSrcStringsPass",
<<<<<<< HEAD
      "RemoverPass"
=======
      "RegAllocPass",
      "CopyPropagationPass",
      "LocalDcePass"
    ]
  },
  "FinalInlinePass" : {
    "propagate_static_finals": true,
    "replace_encodable_clinits": true
  },
  "SimpleInlinePass": {
    "throws": true,
    "multiple_callers": true,
    "black_list": []
  },
  "ConstantPropagationPassV3" : {
    "blacklist": [],
    "replace_moves_with_consts": true,
    "fold_arithmetic": true
  },
  "RegAllocPass" : {
    "live_range_splitting": "0"
  },
  "CopyPropagationPass" : {
    "eliminate_const_literals": false,
    "full_method_analysis": true
  },
  "PeepholePass" : {
    "disabled_peepholes": [
      "Replace_PutGet",
      "Replace_PutGetWide",
      "Replace_PutGetObject",
      "Replace_PutGetShort",
      "Replace_PutGetChar",
      "Replace_PutGetByte",
      "Replace_PutGetBoolean"
>>>>>>> 69af867f
    ]
  },
  "keep_packages": [
    "Lcom/fasterxml/jackson/",
    "Lcom/google/dexmaker/mockito/"
  ],
  "keep_annotations": [
    "Lcom/google/common/annotations/VisibleForTesting;"
  ],
  "proguard_map_output": "redex_pg_mapping.txt",
  "stats_output": "stats.txt",
  "bytecode_offset_map": "bytecode_offset_map.txt",
  "line_number_map_v2": "redex-line-number-map-v2",
  "method_move_map" : "redex-moved-methods-map.txt",
  "string_sort_mode" : "class_order",
  "bytecode_sort_mode" : "class_order",
  "ir_type_checker": {
    "run_after_each_pass" : false,
    "polymorphic_constants" : false,
    "verify_moves" : false
  }
}<|MERGE_RESOLUTION|>--- conflicted
+++ resolved
@@ -17,9 +17,7 @@
       "ReorderInterfacesPass",
       "RemoveEmptyClassesPass",
       "ShortenSrcStringsPass",
-<<<<<<< HEAD
-      "RemoverPass"
-=======
+      "RemoverPass",
       "RegAllocPass",
       "CopyPropagationPass",
       "LocalDcePass"
@@ -55,7 +53,6 @@
       "Replace_PutGetChar",
       "Replace_PutGetByte",
       "Replace_PutGetBoolean"
->>>>>>> 69af867f
     ]
   },
   "keep_packages": [
